#!/usr/bin/env python
# view safetensors metadata without safetensors library

import sys
import struct
import json
import argparse
import math
import natsort
from rich.console import Console
from rich.table import Table
from rich.traceback import install
import humanize

def arg_parser():
    parser = argparse.ArgumentParser(description="View safetensors metadata without safetensors library")
    parser.add_argument("file", type=str, help="Path to the safetensors file", nargs="+")
    parser.add_argument("-j", "--json", action="store_true", help="Dump all metadata in JSON format")
    parser.add_argument("-l", "--list", action="store_true", help="List all tensors")
    return parser.parse_args()

def read_header(file):
    with open(file, "rb") as f:
        file_size = f.seek(0, 2)
        f.seek(0)
        # read first 8 bytes as uint64
        metadata_len = struct.unpack("<Q", f.read(8))[0]
        if metadata_len == 0 or metadata_len > file_size:
            print("Invalid metadata length")
            sys.exit(1)
        # read metadata
        metadata = f.read(metadata_len)
        return json.loads(metadata.decode("utf-8"))

# safetensors JSON format:
# {
#    "__metadata__": {}, // optional
#    "conditioner.embedders.0.transformer.text_model.embeddings.position_embedding.weight": {
#        "data_offsets": [
#            0,
#            118272
#        ],
#        "dtype": "F16",
#        "shape": [
#            77,
#            768
#        ]
#    },
#    "conditioner.embedders.0.transformer.text_model.embeddings.token_embedding.weight": {
#        "data_offsets": [
#            118272,
#            76008960
#        ],
#        "dtype": "F16",
#        "shape": [
#            49408,
#            768
#        ]
#    },
#    "conditioner.embedders.0.transformer.text_model.encoder.layers.0.layer_norm1.bias": {
#        "data_offsets": [
#            76008960,
#            76010496
#        ],
#        "dtype": "F16",
#        "shape": [
#            768
#        ]
#    },
# .....

def shape_to_str(shape):
    if len(shape) == 0:
        return "Scalar"
    else:
        return " x ".join(map(str, shape))

def parameter_count(shape):
    return math.prod(shape)

def print_metadata(metadata, console):
    table = Table(safe_box=True, highlight=True)
    table.title = "Metadata"
    table.add_column("Key")
    table.add_column("Value")

    if "__metadata__" in metadata:
        for key, value in metadata["__metadata__"].items():
            table.add_row(key, value)
        console.print(table)
    else:
        console.print("[r]No metadata[/r]\n")

    return

<<<<<<< HEAD
def print_tensors(metadata, console):
=======
def parse_tensors(json) -> dict:
    tensors = {}
    if len(json) > 1:
        for key, value in json.items():
            if key == "__metadata__":
                continue
            shape = value["shape"]
            parameters = parameter_count(shape)
            data_offsets = value["data_offsets"]
            dtype = value["dtype"]

            tensors[key] = {
                "shape": shape,
                "parameters": parameters,
                "data_offsets": data_offsets,
                "dtype": dtype
            }
    else:
        return None
    return tensors

def print_tensors(tensors, console):
>>>>>>> 62cb3515
    total_parameters = 0
    total_size = 0

    table = Table(safe_box=True, highlight=True)
    table.title = "Tensors"
    table.add_column("Name")
    table.add_column("Shape")
    table.add_column("Parameters")
    table.add_column("Dtype")
    table.add_column("Size")
    if metadata:
        for key, value in metadata.items():
            if key == "__metadata__":
                continue
            shape = value["shape"]
<<<<<<< HEAD
            parameters = parameter_count(shape)
=======
            parameters = value["parameters"]
>>>>>>> 62cb3515
            size = value["data_offsets"][1] - value["data_offsets"][0]
            dtype = value["dtype"]

            total_parameters += parameters
            total_size += size
            table.add_row(key,
                shape_to_str(shape),
                str(parameters),
                dtype,
                humanize.naturalsize(size))
    else:
        console.print("[yellow]No tensors...[/yellow]")
    
    console.print(table)

    return

def summary(metadata, console):
    total_parameters = 0
    total_size = 0
    dtype_histogram = {}
    shape_histogram = {}
<<<<<<< HEAD
    if metadata:
        for key, value in metadata.items():
            if key == "__metadata__":
                continue
            total_parameters += parameter_count(value["shape"])
            total_size += value["data_offsets"][1] - value["data_offsets"][0]
=======
    if tensors:
        for key, value in tensors.items():
            size = value["data_offsets"][1] - value["data_offsets"][0]
            total_parameters += value["parameters"]
            total_size += size
>>>>>>> 62cb3515
            dtype_histogram[value["dtype"]] = dtype_histogram.get(value["dtype"], 0) + 1
            shape_histogram[shape_to_str(value["shape"])] = shape_histogram.get(shape_to_str(value["shape"]), 0) + 1
    # sort by name
    dtype_histogram = sorted(dtype_histogram.items(), key=lambda x: x[0])
    # natural sort by shape
    shape_histogram = natsort.natsorted(shape_histogram.items(), key=lambda x: x[0])

    table = Table(safe_box=True, highlight=True)
    table.title = "dtype histogram"
    table.add_column("Dtype")
    table.add_column("Count")
    for dtype, count in dtype_histogram:
        table.add_row(dtype, str(count))
    console.print(table)

    table = Table(safe_box=True, highlight=True)
    table.title = "shape histogram"
    table.add_column("Shape")
    table.add_column("Count")
    for shape, count in shape_histogram:
        table.add_row(shape, str(count))
    console.print(table)

    console.print(f"[b]Total parameters:[/b] [bright_cyan]{humanize.intword(total_parameters)}[/bright_cyan] ({total_parameters})")
    console.print(f"[b]Total size:[/b] [bright_cyan]{humanize.naturalsize(total_size, binary=True)}[/bright_cyan]")
    return

def main():
    install(show_locals=True)

    console = Console()

    args = arg_parser()
    for file in args.file:
<<<<<<< HEAD
        console.print(f"Reading [bright_magenta]{file}[/bright_magenta]")
        metadata = read_metadata(file)
=======
        metadata = read_header(file)
>>>>>>> 62cb3515
        if args.json:
            console.print(json.dumps(metadata, indent=4, sort_keys=False))
        else:
            print_metadata(metadata, console)
            if args.list:
                print_tensors(metadata, console)
            summary(metadata, console)
    sys.exit(0)

if __name__ == "__main__":
    main()<|MERGE_RESOLUTION|>--- conflicted
+++ resolved
@@ -93,32 +93,7 @@
 
     return
 
-<<<<<<< HEAD
 def print_tensors(metadata, console):
-=======
-def parse_tensors(json) -> dict:
-    tensors = {}
-    if len(json) > 1:
-        for key, value in json.items():
-            if key == "__metadata__":
-                continue
-            shape = value["shape"]
-            parameters = parameter_count(shape)
-            data_offsets = value["data_offsets"]
-            dtype = value["dtype"]
-
-            tensors[key] = {
-                "shape": shape,
-                "parameters": parameters,
-                "data_offsets": data_offsets,
-                "dtype": dtype
-            }
-    else:
-        return None
-    return tensors
-
-def print_tensors(tensors, console):
->>>>>>> 62cb3515
     total_parameters = 0
     total_size = 0
 
@@ -134,11 +109,7 @@
             if key == "__metadata__":
                 continue
             shape = value["shape"]
-<<<<<<< HEAD
             parameters = parameter_count(shape)
-=======
-            parameters = value["parameters"]
->>>>>>> 62cb3515
             size = value["data_offsets"][1] - value["data_offsets"][0]
             dtype = value["dtype"]
 
@@ -161,20 +132,12 @@
     total_size = 0
     dtype_histogram = {}
     shape_histogram = {}
-<<<<<<< HEAD
     if metadata:
         for key, value in metadata.items():
             if key == "__metadata__":
                 continue
             total_parameters += parameter_count(value["shape"])
             total_size += value["data_offsets"][1] - value["data_offsets"][0]
-=======
-    if tensors:
-        for key, value in tensors.items():
-            size = value["data_offsets"][1] - value["data_offsets"][0]
-            total_parameters += value["parameters"]
-            total_size += size
->>>>>>> 62cb3515
             dtype_histogram[value["dtype"]] = dtype_histogram.get(value["dtype"], 0) + 1
             shape_histogram[shape_to_str(value["shape"])] = shape_histogram.get(shape_to_str(value["shape"]), 0) + 1
     # sort by name
@@ -209,12 +172,8 @@
 
     args = arg_parser()
     for file in args.file:
-<<<<<<< HEAD
         console.print(f"Reading [bright_magenta]{file}[/bright_magenta]")
-        metadata = read_metadata(file)
-=======
         metadata = read_header(file)
->>>>>>> 62cb3515
         if args.json:
             console.print(json.dumps(metadata, indent=4, sort_keys=False))
         else:
